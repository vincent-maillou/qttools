--- conflicted
+++ resolved
@@ -1,15 +1,10 @@
 # Copyright (c) 2024 ETH Zurich and the authors of the qttools package.
 
-<<<<<<< HEAD
 from mpi4py.MPI import Intracomm, Request
 
 from qttools import xp
 from qttools.datastructures import DSBSparse, DBSparse
-=======
-from qttools import xp
-from qttools.datastructures import DSBSparse
 from qttools.profiling import Profiler
->>>>>>> d03d433d
 
 profiler = Profiler()
 
@@ -423,4 +418,89 @@
         for j in range(end_block, end_block + c_off):
             for i in range(end_block, min(b.num_blocks, j + b_off + 1)):
                 b[i, j] = comm.recv(source=rank + 1, tag=1)
-    Request.Waitall(reqs)+    Request.Waitall(reqs)
+
+
+def bd_matmul_distr(
+    a: DBSparse,
+    b: DBSparse,
+    out: DSBSparse | None,
+    in_num_diag: int = 3,
+    out_num_diag: int = 5,
+    spillover_correction: bool = False,
+    accumulator_dtype=None,
+):
+    """Matrix multiplication of two `a @ b` BD DSBSparse matrices.
+
+    Parameters
+    ----------
+    a : DSBSparse
+        The first block diagonal matrix.
+    b : DSBSparse
+        The second block diagonal matrix.
+    out : DSBSparse
+        The output matrix. This matrix must have the same block size as
+        `a` and `b`. It will compute up to `out_num_diag` diagonals.
+    in_num_diag: int
+        The number of diagonals in input matrices
+    out_num_diag: int
+        The number of diagonals in output matrices
+    spillover_correction : bool, optional
+        Whether to apply spillover corrections to the output matrix.
+        This is necessary when the matrices represent open-ended
+        systems. The default is False.
+    accumulator_dtype : data type, optional
+        The data type of the temporary accumulator matrices. The default is complex128.
+
+    TODO: replace @ by appropriate gemm
+
+    """
+    if a.distribution_state == "nnz" or b.distribution_state == "nnz":
+        raise ValueError(
+            "Matrix multiplication is not supported for matrices in nnz distribution state."
+        )
+    num_blocks = len(a.block_sizes)
+
+    if accumulator_dtype is None:
+        accumulator_dtype = a.dtype
+
+    # Make sure the output matrix is initialized to zero.
+    if out is not None:
+        out.data = 0
+        out_block = False
+    else:
+        out_block = True
+        out = {}
+
+    for i in range(num_blocks):
+        for j in range(
+            max(i - out_num_diag // 2, 0), min(i + out_num_diag // 2 + 1, num_blocks)
+        ):
+            if out_block:
+                partsum = xp.zeros(
+                    (a.block_sizes[i], a.block_sizes[j]), dtype=accumulator_dtype
+                )
+            else:
+                partsum = (out.blocks[i, j]).astype(accumulator_dtype)
+
+            for k in range(i - in_num_diag // 2, i + in_num_diag // 2 + 1):
+                if abs(j - k) > in_num_diag // 2:
+                    continue
+                out_range = (k < 0) or (k >= num_blocks)
+                if out_range and (not spillover_correction):
+                    continue
+                else:
+                    if out_range:
+                        i_a, k_a = correct_out_range_index(i, k, num_blocks)
+                        k_b, j_b = correct_out_range_index(k, j, num_blocks)
+                        partsum += a.blocks[i_a, k_a] @ b.blocks[k_b, j_b]
+                    else:
+                        partsum += a.blocks[i, k] @ b.blocks[k, j]
+
+            if out_block:
+                out[i, j] = partsum
+            else:
+                out.blocks[i, j] = partsum
+
+    if out_block:
+        return out